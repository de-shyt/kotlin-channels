--- conflicted
+++ resolved
@@ -360,11 +360,8 @@
         }
         if (compareAndSet(cur, to)) {
             // The segment was successfully moved.
-<<<<<<< HEAD
-=======
             // Has the segment been processed by all channel pointers?
             removeIfProcessed(cur)
->>>>>>> 6238d1b6
             return true
         }
         // Has the segment been processed by all channel pointers?
